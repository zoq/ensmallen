--- conflicted
+++ resolved
@@ -40,43 +40,10 @@
   }
 }
 
-<<<<<<< HEAD
-#if ARMA_VERSION_MAJOR > 9 ||\
-    (ARMA_VERSION_MAJOR == 9 && ARMA_VERSION_MINOR >= 400)
-
-/* TEST_CASE("KatyushaLogisticRegressionSpMatTest", "[KatyushaTest]") */
-/* { */
-/*   // Run with a couple of batch sizes. */
-/*   for (size_t batchSize = 30; batchSize < 45; batchSize += 5) */
-/*   { */
-/*     Katyusha optimizer(1.0, 10.0, batchSize, 100, 0, 1e-10, true); */
-/*     LogisticRegressionFunctionTest<arma::sp_mat>(optimizer, 0.015, 0.015); */
-/*   } */
-/* } */
-
-/* TEST_CASE("KatyushaProximalLogisticRegressionSpMatTest", "[KatyushaTest]") */
-/* { */
-/*   // Run with a couple of batch sizes. */
-/*   for (size_t batchSize = 30; batchSize < 45; batchSize += 5) */
-/*   { */
-/*     KatyushaProximal optimizer(1.0, 10.0, batchSize, 100, 0, 1e-10, true); */
-/*     LogisticRegressionFunctionTest<arma::sp_mat>(optimizer, 0.015, 0.015); */
-/*   } */
-/* } */
-
-#endif
-
 #ifdef USE_COOT
 
 TEMPLATE_TEST_CASE("KatyushaLogisticRegressionTest", "[Katyusha]",
     coot::mat, coot::fmat)
-=======
-/**
- * Run Katyusha on logistic regression and make sure the results are acceptable.
- * Use arma::sp_mat.
- */
-TEST_CASE("KatyushaLogisticRegressionSpMatTest", "[KatyushaTest]")
->>>>>>> 6b0a0031
 {
   Katyusha optimizer(1.0, 10.0, 10, 100, 0, 1e-10, true);
   LogisticRegressionFunctionTest<TestType, coot::Row<size_t>>(
@@ -86,19 +53,9 @@
 TEMPLATE_TEST_CASE("KatyushaProximalLogisticRegressionTest", "[Katyusha]",
     coot::mat, coot::fmat)
 {
-<<<<<<< HEAD
   KatyushaProximal optimizer(1.0, 10.0, 30, 100, 0, 1e-10, true);
   LogisticRegressionFunctionTest<TestType, coot::Row<size_t>>(
     optimizer, 0.015, 0.015);
 }
 
-#endif
-=======
-  // Run with a couple of batch sizes.
-  for (size_t batchSize = 30; batchSize < 45; batchSize += 5)
-  {
-    KatyushaProximal optimizer(1.0, 10.0, batchSize, 100, 0, 1e-10, true);
-    LogisticRegressionFunctionTest<arma::sp_mat>(optimizer, 0.015, 0.015);
-  }
-}
->>>>>>> 6b0a0031
+#endif