--- conflicted
+++ resolved
@@ -29,13 +29,8 @@
 template<typename ElemType>
 bool IsInBounds(const ElemType& value, const ElemType& low, const ElemType& high)
 {
-<<<<<<< HEAD
   ElemType roundoff = 1e-2;
-  return !(value < low - roundoff) && !(high + roundoff < value);
-=======
-  ElemType roundoff = 1e-3;
-  return !( value < (low - roundoff) ) && !( (high + roundoff) < value );
->>>>>>> 68157eed
+  return !(value < low - roundoff) && !(high + roundoff < value );
 }
 
 /**
