/**
 * @file swats_test.cpp
 * @author Marcus Edel
 *
 * Test file for the SWATS optimizer.
 *
 * ensmallen is free software; you may redistribute it and/or modify it under
 * the terms of the 3-clause BSD license.  You should have received a copy of
 * the 3-clause BSD license along with ensmallen.  If not, see
 * http://www.opensource.org/licenses/BSD-3-Clause for more information.
 */

#include <ensmallen.hpp>
#include "catch.hpp"
#include "test_function_tools.hpp"

using namespace ens;
using namespace ens::test;

TEMPLATE_TEST_CASE("SWATSLogisticRegressionTestFunction", "[SWATS]",
    arma::mat, arma::fmat)
{
  SWATS optimizer(1e-3, 10, 0.9, 0.999, 1e-6, 600000, 1e-9, true);
  // We allow a few trials in case of poor convergence.
  LogisticRegressionFunctionTest<TestType, arma::Row<size_t>>(
      optimizer, 0.003, 0.006, 5);
}

TEMPLATE_TEST_CASE("SWATSSphereFunctionTest", "[SWATS]",
    arma::mat, arma::fmat)
{
  SWATS optimizer(1e-3, 2, 0.9, 0.999, 1e-6, 500000, 1e-9, true);
  FunctionTest<SphereFunction<TestType, arma::Row<size_t>>, TestType>(
      optimizer, 1.0, 0.1);
}

TEMPLATE_TEST_CASE("SWATSStyblinskiTangFunctionFMatTest", "[SWATS]",
    arma::mat, arma::fmat)
{
  SWATS optimizer(1e-3, 2, 0.9, 0.999, 1e-6, 500000, 1e-9, true);
  FunctionTest<StyblinskiTangFunction<TestType, arma::Row<size_t>>,
    TestType>(optimizer, 3.0, 0.3);
}

#if ARMA_VERSION_MAJOR > 9 ||\
    (ARMA_VERSION_MAJOR == 9 && ARMA_VERSION_MINOR >= 400)

TEST_CASE("SWATSStyblinskiTangFunctionSpMatTest", "[SWATS]")
{
  SWATS optimizer(1e-3, 2, 0.9, 0.999, 1e-6, 500000, 1e-9, true);
  FunctionTest<StyblinskiTangFunction<>, arma::sp_mat>(optimizer, 0.3, 0.03);
}

<<<<<<< HEAD
#endif


#ifdef USE_COOT

TEMPLATE_TEST_CASE("SWATSLogisticRegressionTestFunction", "[SWATS]",
    coot::mat, coot::fmat)
{
  SWATS optimizer(1e-3, 10, 0.9, 0.999, 1e-6, 600000, 1e-9, true);
  // We allow a few trials in case of poor convergence.
  LogisticRegressionFunctionTest<TestType, coot::Row<size_t>>(
      optimizer, 0.003, 0.006, 5);
}

/* TEMPLATE_TEST_CASE("SWATSSphereFunctionTest", "[SWATS]", */
/*     coot::mat, coot::fmat) */
/* { */
/*   SWATS optimizer(1e-3, 2, 0.9, 0.999, 1e-6, 500000, 1e-9, true); */
/*   FunctionTest<SphereFunction<TestType, arma::Row<size_t>, TestType>( */
/*       optimizer, 1.0, 0.1); */
/* } */

/* TEMPLATE_TEST_CASE("SWATSStyblinskiTangFunctionFMatTest", "[SWATS]", */
/*     coot::mat, coot::fmat) */
/* { */
/*   SWATS optimizer(1e-3, 2, 0.9, 0.999, 1e-6, 500000, 1e-9, true); */
/*   FunctionTest<StyblinskiTangFunction<TestType, arma::Row<size_t>, TestType>(optimizer, 3.0, 0.3); */
/* } */

#endif
=======
/**
 * Test the SWATS optimizer on the Styblinski-Tang function.  Use arma::sp_mat.
 */
TEST_CASE("SWATSStyblinskiTangFunctionSpMatTest", "[SWATSTest]")
{
  SWATS optimizer(1e-3, 2, 0.9, 0.999, 1e-6, 500000, 1e-9, true);
  FunctionTest<StyblinskiTangFunction, arma::sp_mat>(optimizer, 0.3, 0.03);
}
>>>>>>> 6b0a0031
<|MERGE_RESOLUTION|>--- conflicted
+++ resolved
@@ -42,18 +42,14 @@
     TestType>(optimizer, 3.0, 0.3);
 }
 
-#if ARMA_VERSION_MAJOR > 9 ||\
-    (ARMA_VERSION_MAJOR == 9 && ARMA_VERSION_MINOR >= 400)
-
-TEST_CASE("SWATSStyblinskiTangFunctionSpMatTest", "[SWATS]")
+/**
+ * Test the SWATS optimizer on the Styblinski-Tang function.  Use arma::sp_mat.
+ */
+TEST_CASE("SWATSStyblinskiTangFunctionSpMatTest", "[SWATSTest]")
 {
   SWATS optimizer(1e-3, 2, 0.9, 0.999, 1e-6, 500000, 1e-9, true);
   FunctionTest<StyblinskiTangFunction<>, arma::sp_mat>(optimizer, 0.3, 0.03);
 }
-
-<<<<<<< HEAD
-#endif
-
 
 #ifdef USE_COOT
 
@@ -81,14 +77,4 @@
 /*   FunctionTest<StyblinskiTangFunction<TestType, arma::Row<size_t>, TestType>(optimizer, 3.0, 0.3); */
 /* } */
 
-#endif
-=======
-/**
- * Test the SWATS optimizer on the Styblinski-Tang function.  Use arma::sp_mat.
- */
-TEST_CASE("SWATSStyblinskiTangFunctionSpMatTest", "[SWATSTest]")
-{
-  SWATS optimizer(1e-3, 2, 0.9, 0.999, 1e-6, 500000, 1e-9, true);
-  FunctionTest<StyblinskiTangFunction, arma::sp_mat>(optimizer, 0.3, 0.03);
-}
->>>>>>> 6b0a0031
+#endif