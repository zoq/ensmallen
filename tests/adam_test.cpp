--- conflicted
+++ resolved
@@ -34,20 +34,50 @@
       optimizer, 0.5, 0.1);
 }
 
-<<<<<<< HEAD
-TEMPLATE_TEST_CASE("AdamMcCormickFunctionTest", "[Adam]", arma::mat)
+/**
+ * Test the AMSGrad optimizer on the Sphere function with arma::sp_mat.
+ */
+TEST_CASE("AdamSphereFunctionTestSpMat", "[AdamTest]")
+{
+  Adam optimizer(0.5, 2, 0.7, 0.999, 1e-8, 500000, 1e-3, false);
+  FunctionTest<SphereFunction, arma::sp_mat>(optimizer, 0.5, 0.2);
+}
+
+/**
+ * Test the AMSGrad optimizer on the Sphere function with arma::sp_mat but a
+ * dense (arma::mat) gradient.
+ */
+TEST_CASE("AdamSphereFunctionTestSpMatDenseGradient", "[AdamTest]")
+{
+  SphereFunction f(2);
+  Adam optimizer(0.5, 2, 0.7, 0.999, 1e-8, 500000, 1e-3, false);
+
+  arma::sp_mat coordinates = f.GetInitialPoint<arma::sp_mat>();
+  optimizer.Optimize<decltype(f), arma::sp_mat, arma::mat>(f, coordinates);
+
+  REQUIRE(coordinates(0) == Approx(0.0).margin(0.1));
+  REQUIRE(coordinates(1) == Approx(0.0).margin(0.1));
+}
+
+/**
+ * Test the Adam optimizer on the Wood function.
+ */
+TEST_CASE("AdamStyblinskiTangFunctionTest", "[AdamTest]")
+{
+  Adam optimizer(0.5, 2, 0.7, 0.999, 1e-8, 500000, 1e-3, false);
+  FunctionTest<StyblinskiTangFunction>(optimizer, 0.5, 0.1);
+}
+
+/**
+ * Test the Adam optimizer on the McCormick function.
+ */
+TEST_CASE("AdamMcCormickFunctionTest", "[AdamTest]")
 {
   Adam optimizer(0.5, 1, 0.7, 0.999, 1e-8, 500000, 1e-5, false);
   FunctionTest<McCormickFunction, TestType>(optimizer, 0.5, 0.1);
 }
 
 TEMPLATE_TEST_CASE("AdamMatyasFunctionTest", "[Adam]", arma::mat)
-=======
-/**
- * Test the AMSGrad optimizer on the Sphere function with arma::sp_mat.
- */
-TEST_CASE("AdamSphereFunctionTestSpMat", "[AdamTest]")
->>>>>>> 6b0a0031
 {
   Adam optimizer(0.5, 1, 0.7, 0.999, 1e-8, 500000, 1e-5, false);
   FunctionTest<MatyasFunction, TestType>(optimizer, 0.1, 0.01);
@@ -72,20 +102,41 @@
       optimizer, 0.5, 0.1);
 }
 
-<<<<<<< HEAD
-TEMPLATE_TEST_CASE("AdamLogisticRegressionTest", "[Adam]", arma::mat)
+/**
+ * Test the AMSGrad optimizer on the Sphere function with arma::sp_mat.
+ */
+TEST_CASE("AMSGradSphereFunctionTestSpMat", "[AdamTest]")
+{
+  AMSGrad optimizer(1e-3, 1, 0.9, 0.999, 1e-8, 500000, 1e-11, true);
+  FunctionTest<SphereFunction, arma::sp_mat>(optimizer, 0.5, 0.1);
+}
+
+/**
+ * Test the AMSGrad optimizer on the Sphere function with arma::sp_mat but a
+ * dense (arma::mat) gradient.
+ */
+TEST_CASE("AMSGradSphereFunctionTestSpMatDenseGradient", "[AdamTest]")
+{
+  SphereFunction f(2);
+  AMSGrad optimizer(1e-3, 1, 0.9, 0.999, 1e-8, 500000, 1e-11, true);
+
+  arma::sp_mat coordinates = f.GetInitialPoint<arma::sp_mat>();
+  optimizer.Optimize<decltype(f), arma::sp_mat, arma::mat>(f, coordinates);
+
+  REQUIRE(coordinates(0) == Approx(0.0).margin(0.1));
+  REQUIRE(coordinates(1) == Approx(0.0).margin(0.1));
+}
+
+/**
+ * Run Adam on logistic regression and make sure the results are acceptable.
+ */
+TEST_CASE("AdamLogisticRegressionTest", "[AdamTest]")
 {
   Adam adam;
   LogisticRegressionFunctionTest<TestType>(adam, 0.003, 0.006);
 }
 
 TEMPLATE_TEST_CASE("AdaMaxLogisticRegressionTest", "[Adam]", arma::mat)
-=======
-/**
- * Test the Adam optimizer on the Wood function.
- */
-TEST_CASE("AdamStyblinskiTangFunctionTest", "[AdamTest]")
->>>>>>> 6b0a0031
 {
   AdaMax adamax(1e-3, 1, 0.9, 0.999, 1e-8, 5000000, 1e-9, true);
   LogisticRegressionFunctionTest<TestType>(adamax, 0.003, 0.006);
@@ -128,8 +179,32 @@
   LogisticRegressionFunctionTest<TestType>(optimizer, 0.003, 0.006);
 }
 
-<<<<<<< HEAD
-TEMPLATE_TEST_CASE("AdamAckleyFunctionTest", "[Adam]", arma::mat)
+/**
+ * Run QHAdam on logistic regression and make sure the results are acceptable,
+ * using arma::fmat.
+ */
+TEST_CASE("QHAdamLogisticRegressionFMatTest", "[AdamTest]")
+{
+  QHAdam optimizer;
+  LogisticRegressionFunctionTest<arma::fmat>(optimizer, 0.03, 0.06);
+}
+
+/**
+ * Run QHAdam on logistic regression and make sure the results are acceptable,
+ * using arma::sp_mat.
+ */
+TEST_CASE("QHAdamLogisticRegressionSpMatTest", "[AdamTest]")
+{
+  QHAdam optimizer;
+  LogisticRegressionFunctionTest<arma::sp_mat>(optimizer, 0.003, 0.006);
+}
+
+/**
+ * Test the Adam optimizer on the Ackley function.
+ * This is to test the Ackley function and not Adam.
+ * This test will be removed later.
+ */
+TEST_CASE("AdamAckleyFunctionTest", "[AdamTest]")
 {
   Adam optimizer(0.001, 2, 0.7, 0.999, 1e-8, 500000, 1e-7, false);
   FunctionTest<AckleyFunction, TestType>(optimizer);
@@ -171,72 +246,9 @@
   FunctionTest<ThreeHumpCamelFunction, TestType>(optimizer, 0.1, 0.01);
 }
 
-#if ARMA_VERSION_MAJOR > 9 ||\
-    (ARMA_VERSION_MAJOR == 9 && ARMA_VERSION_MINOR >= 400)
-
-TEMPLATE_TEST_CASE("AdamSphereFunctionTestSpMat", "[Adam]", arma::sp_mat)
-=======
-/**
- * Test the AMSGrad optimizer on the Sphere function with arma::sp_mat.
- */
-TEST_CASE("AMSGradSphereFunctionTestSpMat", "[AdamTest]")
->>>>>>> 6b0a0031
-{
-  Adam optimizer(0.5, 2, 0.7, 0.999, 1e-8, 500000, 1e-3, false);
-  FunctionTest<SphereFunction<TestType, arma::Row<size_t>>, TestType>(
-      optimizer, 0.5, 0.2);
-}
-
-TEST_CASE("AdamSphereFunctionTestSpMatDenseGradient", "[Adam]")
-{
-  SphereFunction<arma::mat, arma::Row<size_t>> f(2);
-  Adam optimizer(0.5, 2, 0.7, 0.999, 1e-8, 500000, 1e-3, false);
-
-  arma::sp_mat coordinates = f.GetInitialPoint<arma::sp_mat>();
-  optimizer.Optimize<decltype(f), arma::sp_mat, arma::mat>(f, coordinates);
-
-  REQUIRE(coordinates(0) == Approx(0.0).margin(0.1));
-  REQUIRE(coordinates(1) == Approx(0.0).margin(0.1));
-}
-
-<<<<<<< HEAD
-/* TEST_CASE("AMSGradSphereFunctionTestSpMat", "[Adam]") */
-/* { */
-/*   AMSGrad optimizer(1e-3, 1, 0.9, 0.999, 1e-8, 500000, 1e-11, true); */
-/*   FunctionTest<SphereFunction, arma::sp_mat>(optimizer, 0.5, 0.1); */
-/* } */
-
-/* TEST_CASE("AMSGradSphereFunctionTestSpMatDenseGradient", "[Adam]") */
-/* { */
-/*   SphereFunction f(2); */
-/*   AMSGrad optimizer(1e-3, 1, 0.9, 0.999, 1e-8, 500000, 1e-11, true); */
-
-/*   arma::sp_mat coordinates = f.GetInitialPoint<arma::sp_mat>(); */
-/*   optimizer.Optimize<decltype(f), arma::sp_mat, arma::mat>(f, coordinates); */
-
-/*   REQUIRE(coordinates(0) == Approx(0.0).margin(0.1)); */
-/*   REQUIRE(coordinates(1) == Approx(0.0).margin(0.1)); */
-/* } */
-
-
-/* TEST_CASE("QHAdamLogisticRegressionSpMatTest", "[Adam]") */
-/* { */
-/*   QHAdam optimizer; */
-/*   LogisticRegressionFunctionTest<arma::sp_mat>(optimizer, 0.003, 0.006); */
-/* } */
-
-#endif
-
-
 #ifdef USE_COOT
 
 TEMPLATE_TEST_CASE("AdamSphereFunctionTest", "[Adam]", coot::mat, coot::fmat)
-=======
-/**
- * Run Adam on logistic regression and make sure the results are acceptable.
- */
-TEST_CASE("AdamLogisticRegressionTest", "[AdamTest]")
->>>>>>> 6b0a0031
 {
   Adam optimizer(0.5, 2, 0.7, 0.999, 1e-8, 500000, 1e-3, false);
   FunctionTest<SphereFunction<TestType, coot::Row<size_t>>, TestType>(
@@ -295,31 +307,14 @@
       adamax, 0.003, 0.006);
 }
 
-<<<<<<< HEAD
 TEMPLATE_TEST_CASE("AMSGradLogisticRegressionTest", "[Adam]", coot::mat)
-=======
-/**
- * Run QHAdam on logistic regression and make sure the results are acceptable,
- * using arma::sp_mat.
- */
-TEST_CASE("QHAdamLogisticRegressionSpMatTest", "[AdamTest]")
->>>>>>> 6b0a0031
 {
   AMSGrad amsgrad(1e-3, 1, 0.9, 0.999, 1e-8, 500000, 1e-11, true);
   LogisticRegressionFunctionTest<TestType, coot::Row<size_t>>(
       amsgrad, 0.003, 0.006);
 }
 
-<<<<<<< HEAD
 TEMPLATE_TEST_CASE("NadamLogisticRegressionTest", "[Adam]", coot::mat)
-=======
-/**
- * Test the Adam optimizer on the Ackley function.
- * This is to test the Ackley function and not Adam.
- * This test will be removed later.
- */
-TEST_CASE("AdamAckleyFunctionTest", "[AdamTest]")
->>>>>>> 6b0a0031
 {
   Nadam nadam;
   LogisticRegressionFunctionTest<TestType, coot::Row<size_t>>(
@@ -355,19 +350,7 @@
       optimizer, 0.003, 0.006);
 }
 
-<<<<<<< HEAD
 #endif
-=======
-/**
- * Test the Adam optimizer on the Three-hump camel function.
- * This is to test the Three-hump camel function and not Adam.
- * This test will be removed later.
- */
-TEST_CASE("AdamThreeHumpCamelFunctionTest", "[AdamTest]")
-{
-  Adam optimizer(0.001, 2, 0.7, 0.999, 1e-8, 500000, 1e-9, false);
-  FunctionTest<ThreeHumpCamelFunction>(optimizer, 0.1, 0.01);
-}
 
 /**
  * Test that multiple runs of the Adam optimizer result in the exact same
@@ -389,5 +372,4 @@
   optimizer.Optimize(f, coordinatesB);
 
   CheckMatrices(coordinatesA, coordinatesB);
-}
->>>>>>> 6b0a0031
+}