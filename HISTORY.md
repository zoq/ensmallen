### ensmallen ?.??.?: "???"
###### ????-??-??
<<<<<<< HEAD
 * Fix release script (remove hardcoded information, trim leading whitespaces
   introduced by `wc -l` in MacOS)
    ([#216](https://github.com/mlpack/ensmallen/pull/216)).
=======
 * Adjust tolerance for AugLagrangian convergence based on element type
   ([#217](https://github.com/mlpack/ensmallen/pull/217)).
>>>>>>> 88879f32

### ensmallen 2.14.0: "No Direction Home"
###### 2020-08-10
 * Add NSGA2 optimizer for multi-objective functions
    ([#149](https://github.com/mlpack/ensmallen/pull/149)).

 * Update automatic website update release script
   ([#207](https://github.com/mlpack/ensmallen/pull/207)).

 * Clarify and fix documentation for constrained optimizers
   ([#201](https://github.com/mlpack/ensmallen/pull/201)).

 * Fix L-BFGS convergence when starting from a minimum
   ([#201](https://github.com/mlpack/ensmallen/pull/201)).

### ensmallen 2.13.0: "Automatically Automated Automation"
###### 2020-07-15
 * Fix CMake package export
    ([#198](https://github.com/mlpack/ensmallen/pull/198)).

 * Allow early stop callback to accept a lambda function
   ([#165](https://github.com/mlpack/ensmallen/pull/165)).

### ensmallen 2.12.1: "Stir Crazy"
###### 2020-04-20
 * Fix total number of epochs and time estimation for ProgressBar callback
    ([#181](https://github.com/mlpack/ensmallen/pull/181)).

 * Handle SpSubview_col and SpSubview_row in Armadillo 9.870
    ([#194](https://github.com/mlpack/ensmallen/pull/194)).

 * Minor documentation fixes
    ([#197](https://github.com/mlpack/ensmallen/pull/197)).

### ensmallen 2.12.0: "Stir Crazy"
###### 2020-03-28
 * Correction in the formulation of sigma in CMA-ES
    ([#183](https://github.com/mlpack/ensmallen/pull/183)).

 * Remove deprecated methods from PrimalDualSolver implementation
    ([#185](https://github.com/mlpack/ensmallen/pull/185).

 * Update logo ([#186](https://github.com/mlpack/ensmallen/pull/186)).

### ensmallen 2.11.5: "The Poster Session Is Full"
###### 2020-03-11
  * Change "mathematical optimization" term to "numerical optimization" in the
    documentation ([#177](https://github.com/mlpack/ensmallen/pull/177)).

### ensmallen 2.11.4: "The Poster Session Is Full"
###### 2020-03-03
  * Require new HISTORY.md entry for each PR.
    ([#171](https://github.com/mlpack/ensmallen/pull/171),
     [#172](https://github.com/mlpack/ensmallen/pull/172),
     [#175](https://github.com/mlpack/ensmallen/pull/175)).

  * Update/fix example documentation
    ([#174](https://github.com/mlpack/ensmallen/pull/174)).

### ensmallen 2.11.3: "The Poster Session Is Full"
###### 2020-02-19
  * Prevent spurious compiler warnings
    ([#161](https://github.com/mlpack/ensmallen/pull/161)).

  * Fix minor memory leaks
    ([#167](https://github.com/mlpack/ensmallen/pull/167)).

  * Revamp CMake configuration
    ([#152](https://github.com/mlpack/ensmallen/pull/152)).

### ensmallen 2.11.2: "The Poster Session Is Full"
###### 2020-01-16
  * Allow callback instantiation for SGD based optimizer
    ([#138](https://github.com/mlpack/ensmallen/pull/155)).

  * Minor test stability fixes on i386
    ([#156](https://github.com/mlpack/ensmallen/pull/156)).

  * Fix Lookahead MaxIterations() check.
    ([#159](https://github.com/mlpack/ensmallen/pull/159)).

### ensmallen 2.11.1: "The Poster Session Is Full"
###### 2019-12-28
  * Fix Lookahead Synchronization period type
    ([#153](https://github.com/mlpack/ensmallen/pull/153)).

### ensmallen 2.11.0: "The Poster Session Is Full"
###### 2019-12-24
  * Add Lookahead
    ([#138](https://github.com/mlpack/ensmallen/pull/138)).

  * Add AdaBound and AMSBound
    ([#137](https://github.com/mlpack/ensmallen/pull/137)).

### ensmallen 2.10.5: "Fried Chicken"
###### 2019-12-13
  * SGD callback test 32-bit safety (big number)
    ([#143](https://github.com/mlpack/ensmallen/pull/143)).

  * Use "arbitrary" and "separable" terms in static function type checks
    ([#145](https://github.com/mlpack/ensmallen/pull/145)).

  * Remove 'using namespace std' from `problems/` files
    ([#147](https://github.com/mlpack/ensmallen/pull/147)).

### ensmallen 2.10.4: "Fried Chicken"
###### 2019-11-18
  * Add optional tests building.
    ([#141](https://github.com/mlpack/ensmallen/pull/141)).

  * Make code samples collapsible in the documentation.
    ([#140](https://github.com/mlpack/ensmallen/pull/140)).

### ensmallen 2.10.3: "Fried Chicken"
###### 2019-09-26
  * Fix ParallelSGD runtime bug.
    ([#135](https://github.com/mlpack/ensmallen/pull/135)).

  * Add additional L-BFGS convergence check
    ([#136](https://github.com/mlpack/ensmallen/pull/136)).

### ensmallen 2.10.2: "Fried Chicken"
###### 2019-09-11
  * Add release script to rel/ for maintainers
    ([#128](https://github.com/mlpack/ensmallen/pull/128)).

  * Fix Armadillo version check
    ([#133](https://github.com/mlpack/ensmallen/pull/133)).

### ensmallen 2.10.1: "Fried Chicken"
###### 2019-09-10
  * Documentation fix for callbacks
    ([#129](https://github.com/mlpack/ensmallen/pull/129).

  * Compatibility fixes for ensmallen 1.x
    ([#131](https://github.com/mlpack/ensmallen/pull/131)).

### ensmallen 2.10.0: "Fried Chicken"
###### 2019-09-07
  * All `Optimize()` functions now take any matrix type; so, e.g., `arma::fmat`
    or `arma::sp_mat` can be used for optimization.  See the documentation for
    more details ([#113](https://github.com/mlpack/ensmallen/pull/113),
    [#119](https://github.com/mlpack/ensmallen/pull/119)).

  * Introduce callback support.  Callbacks can be appended as the last arguments
    of an `Optimize()` call, and can perform custom behavior at different points
    during the optimization.  See the documentation for more details
    ([#119](https://github.com/mlpack/ensmallen/pull/119)).

  * Slight speedups for `FrankWolfe` optimizer
    ([#127](https://github.com/mlpack/ensmallen/pull/127)).

### ensmallen 1.16.2: "Loud Alarm Clock"
###### 2019-08-12
  * Fix PSO return type bug
    ([#126](https://github.com/mlpack/ensmallen/pull/126)).

### ensmallen 1.16.1: "Loud Alarm Clock"
###### 2019-08-11
  * Update HISTORY.md to use Markdown links to the PR and add release names.

  * Fix PSO return type bug
    ([#124](https://github.com/mlpack/ensmallen/pull/124)).

### ensmallen 1.16.0: "Loud Alarm Clock"
###### 2019-08-09
  * Add option to avoid computing exact objective at the end of the optimization
    ([#109](https://github.com/mlpack/ensmallen/pull/109)).

  * Fix handling of curvature for BigBatchSGD
    ([#118](https://github.com/mlpack/ensmallen/pull/118)).

  * Reduce runtime of tests
    ([#118](https://github.com/mlpack/ensmallen/pull/118)).

  * Introduce local-best particle swarm optimization, `LBestPSO`, for
    unconstrained optimization problems
    ([#86](https://github.com/mlpack/ensmallen/pull/86)).

### ensmallen 1.15.1: "Wrong Side Of The Road"
###### 2019-05-22
  * Fix `-Wreorder` in `qhadam` warning
    ([#115](https://github.com/mlpack/ensmallen/pull/115)).

  * Fix `-Wunused-private-field` warning in `spsa`
    ([#115](https://github.com/mlpack/ensmallen/pull/115)).

  * Add more warning output for gcc/clang
    ([#116](https://github.com/mlpack/ensmallen/pull/116)).

### ensmallen 1.15.0: "Wrong Side Of The Road"
###### 2019-05-14
  * Added QHAdam and QHSGD optimizers
    ([#81](https://github.com/mlpack/ensmallen/pull/81)).

### ensmallen 1.14.4: "Difficult Crimp"
###### 2019-05-12
  * Fixes for BigBatchSGD ([#91](https://github.com/mlpack/ensmallen/pull/91)).

### ensmallen 1.14.3: "Difficult Crimp"
###### 2019-05-06
  * Handle `eig_sym()` failures correctly
    ([#100](https://github.com/mlpack/ensmallen/pull/100)).

### ensmallen 1.14.2: "Difficult Crimp"
###### 2019-03-14
  * SPSA test tolerance fix
    ([#97](https://github.com/mlpack/ensmallen/pull/97)).

  * Minor documentation fixes (#95, #98).

  * Fix newlines at end of file
    ([#92](https://github.com/mlpack/ensmallen/pull/92)).

### ensmallen 1.14.1: "Difficult Crimp"
###### 2019-03-09
  * Fixes for SPSA ([#87](https://github.com/mlpack/ensmallen/pull/87)).

  * Optimized CNE and DE ([#90](https://github.com/mlpack/ensmallen/pull/90)).
    Changed initial population generation in CNE to be a normal distribution
    about the given starting point, which should accelerate convergence.

### ensmallen 1.14.0: "Difficult Crimp"
###### 2019-02-20
  * Add DE optimizer ([#77](https://github.com/mlpack/ensmallen/pull/77)).

  * Fix for Cholesky decomposition in CMAES
    ([#83](https://github.com/mlpack/ensmallen/pull/83)).

### ensmallen 1.13.2: "Coronavirus Invasion"
###### 2019-02-18
 * Minor documentation fixes ([#82](https://github.com/mlpack/ensmallen/pull/82)).

### ensmallen 1.13.1: "Coronavirus Invasion"
###### 2019-01-24
 * Fix -Wreorder warning ([#75](https://github.com/mlpack/ensmallen/pull/75)).

### ensmallen 1.13.0: "Coronavirus Invasion"
###### 2019-01-14
 * Enhance options for AugLagrangian optimizer
   ([#66](https://github.com/mlpack/ensmallen/pull/66)).

 * Add SPSA optimizer ([#69](https://github.com/mlpack/ensmallen/pull/69)).

### ensmallen 1.12.2: "New Year's Party"
###### 2019-01-05
 * Fix list of contributors.

### ensmallen 1.12.1: "New Year's Party"
###### 2019-01-03
 * Make sure all files end with newlines.

### ensmallen 1.12.0: "New Year's Party"
###### 2018-12-30
 * Add link to ensmallen PDF to README.md.

 * Minor documentation fixes.  Remove too-verbose documentation from source for
   each optimizer ([#61](https://github.com/mlpack/ensmallen/pull/61)).

 * Add FTML optimizer ([#48](https://github.com/mlpack/ensmallen/pull/48)).

 * Add SWATS optimizer ([#42](https://github.com/mlpack/ensmallen/pull/42)).

 * Add Padam optimizer ([#46](https://github.com/mlpack/ensmallen/pull/46)).

 * Add Eve optimizer ([#45](https://github.com/mlpack/ensmallen/pull/45)).

 * Add ResetPolicy() to SGD-like optimizers
   ([#60](https://github.com/mlpack/ensmallen/pull/60)).

### ensmallen 1.11.1: "Jet Lag"
###### 2018-11-29
 * Minor documentation fixes.

### ensmallen 1.11.0: "Jet Lag"
###### 2018-11-28
 * Add WNGrad optimizer.

 * Fix header name in documentation samples.

### ensmallen 1.10.1: "Corporate Catabolism"
###### 2018-11-16
 * Fixes for GridSearch optimizer.

 * Include documentation with release.

### ensmallen 1.10.0: "Corporate Catabolism"
###### 2018-10-20
 * Initial release.

 * Includes the ported optimization framework from mlpack
   (http://www.mlpack.org/).<|MERGE_RESOLUTION|>--- conflicted
+++ resolved
@@ -1,13 +1,11 @@
 ### ensmallen ?.??.?: "???"
 ###### ????-??-??
-<<<<<<< HEAD
  * Fix release script (remove hardcoded information, trim leading whitespaces
    introduced by `wc -l` in MacOS)
     ([#216](https://github.com/mlpack/ensmallen/pull/216)).
-=======
+
  * Adjust tolerance for AugLagrangian convergence based on element type
    ([#217](https://github.com/mlpack/ensmallen/pull/217)).
->>>>>>> 88879f32
 
 ### ensmallen 2.14.0: "No Direction Home"
 ###### 2020-08-10
