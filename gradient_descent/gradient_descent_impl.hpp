/**
 * @file gradient_descent_impl.hpp
 * @author Sumedh Ghaisas
 *
 * Simple gradient descent implementation.
 *
 * mlpack is free software; you may redistribute it and/or modify it under the
 * terms of the 3-clause BSD license.  You should have received a copy of the
 * 3-clause BSD license along with mlpack.  If not, see
 * http://www.opensource.org/licenses/BSD-3-Clause for more information.
 */
#ifndef MLPACK_CORE_OPTIMIZERS_GRADIENT_DESCENT_GRADIENT_DESCENT_IMPL_HPP
#define MLPACK_CORE_OPTIMIZERS_GRADIENT_DESCENT_GRADIENT_DESCENT_IMPL_HPP

// In case it hasn't been included yet.
#include "gradient_descent.hpp"

#include <mlpack/core/optimizers/function.hpp>

namespace mlpack {
namespace optimization {

//! Optimize the function (minimize).
template<typename FunctionType>
double GradientDescent::Optimize(
    FunctionType& function, arma::mat& iterate)
{
<<<<<<< HEAD
  // Use the Function<> wrapper type to provide additional functionality.
  typedef Function<FunctionType> FullFunctionType;
  FullFunctionType& f(static_cast<FullFunctionType&>(function));
=======
  static_assert(mlpack::static_checks::CheckEvaluate<FunctionType>::value,
      "The FunctionType does not have a correct definition of Evaluate.");
  static_assert(mlpack::static_checks::CheckGradient<FunctionType>::value,
      "The FunctionType does not have a correct definition of Gradient.");
>>>>>>> 0b9043e9

  // To keep track of where we are and how things are going.
  double overallObjective = std::numeric_limits<double>::max();
  double lastObjective = std::numeric_limits<double>::max();

  // Now iterate!
  arma::mat gradient(iterate.n_rows, iterate.n_cols);
  for (size_t i = 1; i != maxIterations; ++i)
  {
    overallObjective = f.EvaluateWithGradient(iterate, gradient);

    // Output current objective function.
    Log::Info << "Gradient Descent: iteration " << i << ", objective "
        << overallObjective << "." << std::endl;

    if (std::isnan(overallObjective) || std::isinf(overallObjective))
    {
      Log::Warn << "Gradient Descent: converged to " << overallObjective
          << "; terminating" << " with failure.  Try a smaller step size?"
          << std::endl;
      return overallObjective;
    }

    if (std::abs(lastObjective - overallObjective) < tolerance)
    {
      Log::Info << "Gradient Descent: minimized within tolerance "
          << tolerance << "; " << "terminating optimization." << std::endl;
      return overallObjective;
    }

    // Reset the counter variables.
    lastObjective = overallObjective;

    // And update the iterate.
    iterate -= stepSize * gradient;
  }

  Log::Info << "Gradient Descent: maximum iterations (" << maxIterations
      << ") reached; " << "terminating optimization." << std::endl;
  return overallObjective;
}

template<typename FunctionType>
double GradientDescent::Optimize(
    FunctionType& function,
    arma::mat& iterate,
    data::DatasetMapper<data::IncrementPolicy, double>& datasetInfo)
{
  if (datasetInfo.Dimensionality() != iterate.n_rows)
  {
      std::ostringstream oss;
      oss << "GradientDescent::Optimize(): expected information about "
          << iterate.n_rows << " dimensions in datasetInfo, but found about "
          << datasetInfo.Dimensionality() << std::endl;
      throw std::invalid_argument(oss.str());
  }

  for (size_t i = 0; i < datasetInfo.Dimensionality(); ++i)
  {
    if (datasetInfo.Type(i) != data::Datatype::numeric)
    {
      std::ostringstream oss;
      oss << "GradientDescent::Optimize(): the dimension " << i
          << "is not numeric" << std::endl;
      throw std::invalid_argument(oss.str());
    }
  }

  return Optimize(function, iterate);
}

} // namespace optimization
} // namespace mlpack

#endif<|MERGE_RESOLUTION|>--- conflicted
+++ resolved
@@ -25,16 +25,14 @@
 double GradientDescent::Optimize(
     FunctionType& function, arma::mat& iterate)
 {
-<<<<<<< HEAD
   // Use the Function<> wrapper type to provide additional functionality.
   typedef Function<FunctionType> FullFunctionType;
   FullFunctionType& f(static_cast<FullFunctionType&>(function));
-=======
-  static_assert(mlpack::static_checks::CheckEvaluate<FunctionType>::value,
+
+  static_assert(mlpack::static_checks::CheckEvaluate<FullFunctionType>::value,
       "The FunctionType does not have a correct definition of Evaluate.");
-  static_assert(mlpack::static_checks::CheckGradient<FunctionType>::value,
+  static_assert(mlpack::static_checks::CheckGradient<FullFunctionType>::value,
       "The FunctionType does not have a correct definition of Gradient.");
->>>>>>> 0b9043e9
 
   // To keep track of where we are and how things are going.
   double overallObjective = std::numeric_limits<double>::max();
