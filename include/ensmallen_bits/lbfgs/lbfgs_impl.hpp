--- conflicted
+++ resolved
@@ -77,26 +77,16 @@
                                    const CubeType& s,
                                    const CubeType& y)
 {
-<<<<<<< HEAD
-  double scalingFactor = 1.0;
-=======
   typedef typename CubeType::elem_type CubeElemType;
 
   constexpr const CubeElemType tol =
       100 * std::numeric_limits<CubeElemType>::epsilon();
 
   double scalingFactor;
->>>>>>> 6b0a0031
   if (iterationNum > 0)
   {
     int previousPos = (iterationNum - 1) % numBasis;
     // Get s and y matrices once instead of multiple times.
-<<<<<<< HEAD
-    typedef typename ForwardCubeMatType<CubeType>::MatType CubeMatType;
-    const CubeMatType& sMat = s.slice(previousPos);
-    const CubeMatType& yMat = y.slice(previousPos);
-    scalingFactor = dot(sMat, yMat) / dot(yMat, yMat);
-=======
     const arma::Mat<CubeElemType>& sMat = s.slice(previousPos);
     const arma::Mat<CubeElemType>& yMat = y.slice(previousPos);
 
@@ -104,7 +94,6 @@
     const CubeElemType denom = (tmp >= tol) ? tmp : CubeElemType(1);
 
     scalingFactor = arma::dot(sMat, yMat) / denom;
->>>>>>> 6b0a0031
   }
   else
   {
@@ -149,14 +138,6 @@
   for (size_t i = iterationNum; i != limit; i--)
   {
     int translatedPosition = (i + (numBasis - 1)) % numBasis;
-<<<<<<< HEAD
-    rho[iterationNum - i] = 1.0 / dot(y.slice(translatedPosition),
-                                            s.slice(translatedPosition));
-    alpha[iterationNum - i] = rho[iterationNum - i] *
-        dot(s.slice(translatedPosition), searchDirection);
-    searchDirection -= alpha[iterationNum - i] * y.slice(translatedPosition);
-=======
-
     const arma::Mat<CubeElemType>& sMat = s.slice(translatedPosition);
     const arma::Mat<CubeElemType>& yMat = y.slice(translatedPosition);
 
@@ -169,7 +150,6 @@
         arma::dot(sMat, searchDirection);
 
     searchDirection -= alpha[iterationNum - i] * yMat;
->>>>>>> 6b0a0031
   }
 
   searchDirection *= scalingFactor;
@@ -437,13 +417,9 @@
     //
     // But don't do this on the first iteration to ensure we always take at
     // least one descent step.
-<<<<<<< HEAD
-    if (norm(gradient, 2) < minGradientNorm)
-=======
     // TODO: to speed this up, investigate use of arma::norm2est() in Armadillo
     // 12.4
-    if (arma::norm(gradient, 2) < minGradientNorm)
->>>>>>> 6b0a0031
+    if (norm(gradient, 2) < minGradientNorm)
     {
       Info << "L-BFGS gradient norm too small (terminating successfully)."
           << std::endl;
