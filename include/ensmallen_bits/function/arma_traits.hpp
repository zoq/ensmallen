--- conflicted
+++ resolved
@@ -97,7 +97,6 @@
   typedef coot::Mat<eT> MatType;
 };
 
-<<<<<<< HEAD
 /**
  * Get the Mat type based on the given matrix type (i.e. arma::Mat, returns a
  * arma::Cube, coot::Mat returns a coot::Cube.
@@ -109,8 +108,6 @@
   typedef SpMatType MatType;
 };
 
-=======
->>>>>>> 6b0a0031
 template<typename eT>
 struct ForwardSpMatMatType<arma::SpMat<eT>>
 {
@@ -222,7 +219,6 @@
       "or a matrix alias instead!");
 };
 
-<<<<<<< HEAD
 template<typename eT>
 struct MatTypeTraits<arma::SpSubview<eT>>
 {
@@ -231,8 +227,22 @@
       "or a matrix alias instead!");
 };
 
-=======
->>>>>>> 6b0a0031
+template<typename eT>
+struct MatTypeTraits<arma::SpSubview_col<eT>>
+{
+  static_assert(sizeof(arma::SpSubview_col<eT>) == 0,
+      "Armadillo subviews cannot be passed to Optimize()!  Create a matrix "
+      "or a matrix alias instead!");
+};
+
+template<typename eT>
+struct MatTypeTraits<arma::SpSubview_row<eT>>
+{
+  static_assert(sizeof(arma::SpSubview_row<eT>) == 0,
+      "Armadillo subviews cannot be passed to Optimize()!  Create a matrix "
+      "or a matrix alias instead!");
+};
+
 template<typename eT>
 struct MatTypeTraits<arma::Cube<eT>>
 {
