/**
 * @file optimisticadam_update.hpp
 * @author Moksh Jain
 *
 * OptmisticAdam optimizer. Implements Optimistic Adam, an algorithm which
 * uses Optimistic Mirror Descent with the Adam optimizer.
 *
 * ensmallen is free software; you may redistribute it and/or modify it under
 * the terms of the 3-clause BSD license.  You should have received a copy of
 * the 3-clause BSD license along with ensmallen.  If not, see
 * http://www.opensource.org/licenses/BSD-3-Clause for more information.
 */
#ifndef ENSMALLEN_ADAM_OPTIMISTICADAM_UPDATE_HPP
#define ENSMALLEN_ADAM_OPTIMISTICADAM_UPDATE_HPP

namespace ens {

/**
 * OptimisticAdam is an optimizer which implements the Optimistic Adam
 * algorithm which uses Optmistic Mirror Descent with the Adam Optimizer.
 * It addresses the problem of limit cycling while training GANs. It uses
 * OMD to achieve faster regret rates in solving the zero sum game of
 * training a GAN. It consistently achieves a smaller KL divergnce with
 * respect to the true underlying data distribution.
 *
 * For more information, see the following.
 *
 * @code
 * @article{
 *   author  = {Constantinos Daskalakis, Andrew Ilyas, Vasilis Syrgkanis,
 *              Haoyang Zeng},
 *   title   = {Training GANs with Optimism},
 *   year    = {2017},
 *   url     = {https://arxiv.org/abs/1711.00141}
 * }
 * @endcode
 */
class OptimisticAdamUpdate
{
 public:
  /**
   * Construct the OptimisticAdam update policy with the given parameters.
   *
   * @param epsilon The epsilon value used to initialize the squared gradient
   *        parameter.
   * @param beta1 The smoothing parameter.
   * @param beta2 The second moment coefficient.
   */
  OptimisticAdamUpdate(const double epsilon = 1e-8,
                       const double beta1 = 0.9,
                       const double beta2 = 0.999) :
    epsilon(epsilon),
    beta1(beta1),
    beta2(beta2)
  {
    // Nothing to do.
  }

  //! Get the value used to initialize the squared gradient parameter.
  double Epsilon() const { return epsilon; }
  //! Modify the value used to initialize the squared gradient parameter.
  double& Epsilon() { return epsilon; }

  //! Get the smoothing parameter.
  double Beta1() const { return beta1; }
  //! Modify the smoothing parameter.
  double& Beta1() { return beta1; }

  //! Get the second moment coefficient.
  double Beta2() const { return beta2; }
  //! Modify the second moment coefficient.
  double& Beta2() { return beta2; }

  /**
   * The UpdatePolicyType policy classes must contain an internal 'Policy'
   * template class with two template arguments: MatType and GradType.  This is
   * instantiated at the start of the optimization, and holds parameters
   * specific to an individual optimization.
   */
  template<typename MatType, typename GradType>
  class Policy
  {
   public:
    /**
     * This constructor is called by the SGD Optimize() method before the start
     * of the iteration update process.
     *
     * @param parent Instantiated OptimisticAdamUpdate parent object.
     * @param rows Number of rows in the gradient matrix.
     * @param cols Number of columns in the gradient matrix.
     */
    Policy(OptimisticAdamUpdate& parent, const size_t rows, const size_t cols) :
        parent(parent),
        iteration(0)
    {
      m.zeros(rows, cols);
      v.zeros(rows, cols);
      g.zeros(rows, cols);
    }

    /**
     * Update step for OptimisticAdam.
     *
     * @param iterate Parameters that minimize the function.
     * @param stepSize Step size to be used for the given iteration.
     * @param gradient The gradient matrix.
     */
    void Update(MatType& iterate,
                const double stepSize,
                const GradType& gradient)
    {
      // Increment the iteration counter variable.
      ++iteration;

      // And update the iterate.
      m *= parent.beta1;
      m += (1 - parent.beta1) * gradient;

      v *= parent.beta2;
      v += (1 - parent.beta2) * square(gradient);

      GradType mCorrected = m / (1.0 - std::pow(parent.beta1, iteration));
      GradType vCorrected = v / (1.0 - std::pow(parent.beta2, iteration));

<<<<<<< HEAD
      GradType update = mCorrected /
          (sqrt(vCorrected) + parent.epsilon);
=======
      GradType update = mCorrected / (arma::sqrt(vCorrected) + parent.epsilon);
>>>>>>> 6b0a0031

      iterate -= (2 * stepSize * update - stepSize * g);

      g = std::move(update);
    }

   private:
    // Instantiated parent object.
    OptimisticAdamUpdate& parent;

    // The exponential moving average of gradient values.
    GradType m;

    // The exponential moving average of squared gradient values.
    GradType v;

    // The previous update.
    GradType g;

    // The number of iterations.
    size_t iteration;
  };

 private:
  // The epsilon value used to initialize the squared gradient parameter.
  double epsilon;

  // The smoothing parameter.
  double beta1;

  // The second moment coefficient.
  double beta2;
};

} // namespace ens

#endif<|MERGE_RESOLUTION|>--- conflicted
+++ resolved
@@ -122,12 +122,7 @@
       GradType mCorrected = m / (1.0 - std::pow(parent.beta1, iteration));
       GradType vCorrected = v / (1.0 - std::pow(parent.beta2, iteration));
 
-<<<<<<< HEAD
-      GradType update = mCorrected /
-          (sqrt(vCorrected) + parent.epsilon);
-=======
-      GradType update = mCorrected / (arma::sqrt(vCorrected) + parent.epsilon);
->>>>>>> 6b0a0031
+      GradType update = mCorrected / (sqrt(vCorrected) + parent.epsilon);
 
       iterate -= (2 * stepSize * update - stepSize * g);
 
